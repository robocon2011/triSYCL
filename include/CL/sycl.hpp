--- conflicted
+++ resolved
@@ -190,140 +190,10 @@
 
     \todo add to the specification some way to specify an offset?
 */
-<<<<<<< HEAD
-template <int dims = 1>
-struct range TRISYCL_IMPL(: public RangeImpl<dims>) {
-  /* Now this code is only for describing the API and setting the default
-     value for dims. The real classes use are the specializations after
-     this one */
-
-  /// \todo add this Boost::multi_array or STL concept to the
-  /// specification?
-  static const auto dimensionality = dims;
-
-#ifndef TRISYCL_HIDE_IMPLEMENTATION
-  // A shortcut name to the implementation
-  using Impl = RangeImpl<dims>;
-
-  /** Construct a range from an implementation, used by nd_range() for
-      example
-
-     This is internal and should not appear in the specification */
-  range(Impl &r) : Impl(r) {}
-
-  range(const Impl &r) : Impl(r) {}
-#endif
-
-  range(range<dims> &r) : Impl(r.getImpl()) {}
-
-  range(const range<dims> &r) : Impl(r.getImpl()) {}
-
-
-  /** Create a n-D range from a positive integer-like list
-
-      \todo This is not the same as the range(dim1,...) constructor from
-      the specification
-   */
-  range(std::initializer_list<std::intptr_t> l) : Impl(l) {}
-
-
-  /* A variadic template cannot be used because of conflicts with the
-     constructor taking 2 iterators... So let's go verbose.
-
-     \todo Add a make_range() helper too to avoid specifying the
-     dimension? Generalize this helper to anything?
-  */
-
-
-  /** Return the range size in the give dimension
-
-      \todo explain in the specification (table 3.29, not only in the
-      text) that [] works also for id, and why not range?
-
-      \todo add also [] for range in the specification
-
-      \todo is it supposed to be an int? A cl_int? a size_t?
-  */
-  int get(int index) {
-    return (*this)[index];
-  }
-
-};
-
-
-#ifndef TRISYCL_HIDE_IMPLEMENTATION
-/* Use some specializations so that some function overloads can be
-   determined according to some implicit constructors, such as we can
-   write parallel_for(7, some_kernel) automatically infers that we have a
-   range<1> { 7 }
-
-   and parallel_for({ 7, 8, 9}, some_kernel) implies a range<3> { 7, 8, 9 }
-*/
-
-template <>
-struct range<1> TRISYCL_IMPL(: public RangeImpl<1>) {
-  // A shortcut name to the implementation
-  using Impl = RangeImpl<1>;
-
-  /** Construct a range from an implementation, used by nd_range() for
-      example
-
-     This is internal and should not appear in the specification */
-  range(Impl &r) : Impl(r) {}
-
-  range(const Impl &r) : Impl(r) {}
-
-  /// To have implicit conversion from 1 integer and automatic inference
-  /// of the dimensionality
-  range(std::intptr_t x) : Impl { x } { }
-
-};
-
-
-template <>
-struct range<2> TRISYCL_IMPL(: public RangeImpl<2>) {
-
-  // A shortcut name to the implementation
-  using Impl = RangeImpl<2>;
-
-  /** Construct a range from an implementation, used by nd_range() for
-      example
-
-     This is internal and should not appear in the specification */
-  range(Impl &r) : Impl(r) {}
-
-  range(const Impl &r) : Impl(r) {}
-
-  /// A 2-D constructor to have implicit conversion from from 2 integers
-  /// and automatic inference of the dimensionality
-  range(std::intptr_t x, std::intptr_t y) : RangeImpl { x, y } { }
-};
-
-
-template <>
-struct range<3> TRISYCL_IMPL(: public RangeImpl<3>) {
-
-  // A shortcut name to the implementation
-  using Impl = RangeImpl<3>;
-
-  /** Construct a range from an implementation, used by nd_range() for
-      example
-
-     This is internal and should not appear in the specification */
-  range(Impl &r) : Impl(r) {}
-
-  range(const Impl &r) : Impl(r) {}
-
-  /// A 3-D constructor to have implicit conversion from from from 3
-  /// integers and automatic inference of the dimensionality
-  range(std::intptr_t x, std::intptr_t y, std::intptr_t z) : RangeImpl { x, y, z }
-  { }
-=======
 template <std::size_t dims = 1>
 struct range : public SmallArray123<std::size_t, range<dims>, dims> {
   // Inherit of all the constructors
   using SmallArray123<std::size_t, range<dims>, dims>::SmallArray123;
->>>>>>> f602eee5
 };
 
 
@@ -1218,17 +1088,11 @@
     Unfortunately, to have implicit conversion to work on the range, the
     range can not be templated, so instantiate it for all the dimensions
 */
-<<<<<<< HEAD
 #define TRISYCL_ParallelForFunctor_GLOBAL(N)                          \
   template <typename ParallelForFunctor>                              \
   void parallel_for(range<N> global_size,                             \
                     ParallelForFunctor f) {                           \
     ParallelForImpl(global_size, f);                                  \
-=======
-template <std::size_t Dimensions = 1, typename ParallelForFunctor>
-void parallel_for(range<Dimensions> r, ParallelForFunctor f) {
-  ParallelForImpl(r, f);
->>>>>>> f602eee5
 }
 TRISYCL_ParallelForFunctor_GLOBAL(1)
 TRISYCL_ParallelForFunctor_GLOBAL(2)
@@ -1238,11 +1102,7 @@
 
 /** A variation of SYCL parallel_for to take into account a nd_range<>
  */
-<<<<<<< HEAD
-template <int Dimensions, typename ParallelForFunctor>
-=======
 template <std::size_t Dimensions = 1, typename ParallelForFunctor>
->>>>>>> f602eee5
 void parallel_for(nd_range<Dimensions> r, ParallelForFunctor f) {
   ParallelForImpl(r, f);
 }
