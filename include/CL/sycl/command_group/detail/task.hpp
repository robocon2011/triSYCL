--- conflicted
+++ resolved
@@ -186,9 +186,6 @@
       latest_producer = buf->get_latest_producer();
 
     /* If the buffer is to be produced by a task, add the task in the
-<<<<<<< HEAD
-       producer list to wait on it before running the task core */
-=======
        producer list to wait on it before running the task core
 
        If a buffer is accessed first in write mode and then in read mode,
@@ -196,7 +193,6 @@
        when calling \c wait_for_producers, we avoid this by checking that
        \c latest_producer is not \c this
     */
->>>>>>> fd59e482
     if (latest_producer && latest_producer != shared_from_this())
       producer_tasks.push_back(latest_producer);
   }
