#ifndef TRISYCL_SYCL_DETAIL_GLOBAL_CONFIG_HPP
#define TRISYCL_SYCL_DETAIL_GLOBAL_CONFIG_HPP

/** \file The OpenCL SYCL details on the global triSYCL configuration

    Ronan at Keryell point FR

    This file is distributed under the University of Illinois Open Source
    License. See LICENSE.TXT for details.
*/

/** \addtogroup defaults Manage default configuration and types
    @{
*/

// The following symbols can be set to implement a different version
#ifndef CL_SYCL_LANGUAGE_VERSION
/// This implement SYCL 2.2
#define CL_SYCL_LANGUAGE_VERSION 220
#endif

#ifndef CL_TRISYCL_LANGUAGE_VERSION
/// This implement triSYCL 2.2
#define CL_TRISYCL_LANGUAGE_VERSION 220
#endif

/// This source is compiled by a single source compiler
#define __SYCL_SINGLE_SOURCE__


/* Work-around an old Boost.CircularBuffer bug if a pre 1.62 Boost
   version is used */
#define TRISYCL_MAKE_BOOST_CIRCULARBUFFER_THREAD_SAFE


/** Define TRISYCL_OPENCL to add OpenCL

    triSYCL can indeed work without OpenCL if only host support is needed.
*/
#ifdef TRISYCL_OPENCL

// SYCL interoperation API with OpenCL requires some OpenCL C types:
#if defined(__APPLE__)
#include <OpenCL/cl.h>
#else
#include <CL/cl.h>
#endif
// But the triSYCL OpenCL implementation is actually based on Boost.Compute
#include <boost/compute.hpp>
/// A macro to keep some stuff in OpenCL mode
#define TRISYCL_SKIP_OPENCL(x) x
#else
/// A macro to skip stuff when not supporting OpenCL
#define TRISYCL_SKIP_OPENCL(x)
#endif

/// @} End the defaults Doxygen group

// Compiler specific weak linking (until changing to C++17 inline variables/functions)
#ifndef WEAK_ATTRIB_PREFIX
#ifdef _MSC_VER
#define WEAK_ATTRIB_PREFIX __declspec(selectany)
#define WEAK_ATTRIB_SUFFIX
#else
#define WEAK_ATTRIB_PREFIX
#define WEAK_ATTRIB_SUFFIX __attribute__((weak))
#endif
#endif

<<<<<<< HEAD
#ifdef TRISYCL_DEVICE
// #define __SYCL_DEVICE_ONLY__
#endif

/// @} End the defaults Doxygen group
=======
// Suppress usage/leak of macros originating from Visual C++ headers
#ifdef _MSC_VER
#define NOMINMAX
#endif
>>>>>>> e031e2fb

/*
    # Some Emacs stuff:
    ### Local Variables:
    ### ispell-local-dictionary: "american"
    ### eval: (flyspell-prog-mode)
    ### End:
*/

#endif // TRISYCL_SYCL_DETAIL_GLOBAL_CONFIG_HPP<|MERGE_RESOLUTION|>--- conflicted
+++ resolved
@@ -54,6 +54,10 @@
 #define TRISYCL_SKIP_OPENCL(x)
 #endif
 
+#ifdef TRISYCL_DEVICE
+// #define __SYCL_DEVICE_ONLY__
+#endif
+
 /// @} End the defaults Doxygen group
 
 // Compiler specific weak linking (until changing to C++17 inline variables/functions)
@@ -67,18 +71,10 @@
 #endif
 #endif
 
-<<<<<<< HEAD
-#ifdef TRISYCL_DEVICE
-// #define __SYCL_DEVICE_ONLY__
-#endif
-
-/// @} End the defaults Doxygen group
-=======
 // Suppress usage/leak of macros originating from Visual C++ headers
 #ifdef _MSC_VER
 #define NOMINMAX
 #endif
->>>>>>> e031e2fb
 
 /*
     # Some Emacs stuff:
