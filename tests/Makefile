--- conflicted
+++ resolved
@@ -3,12 +3,8 @@
 CXXFLAGS += -DTRISYCL_ASYNC=1
 
 # To use OpenMP to execute SYCL kernels:
-<<<<<<< HEAD
 #CXXFLAGS += -fopenmp
-=======
-CXXFLAGS += -fopenmp
 #CXXFLAGS += -I/usr/lib/gcc/x86_64-linux-gnu/6/include
->>>>>>> 4df3db13
 
 # For asynchronous kernels when OpenMP is not enabled
 LDLIBS += -lpthread
@@ -89,11 +85,7 @@
 # Set default compiler instead of default CXX=g++ value
 
 # Assume Clang 3.8 at least
-<<<<<<< HEAD
 CXX = clang++-3.9
-=======
-#CXX = clang++-3.9
->>>>>>> 4df3db13
 # But everything works fine with GCC 5.4 at least
 #CXX = g++
 CXX = clang++
