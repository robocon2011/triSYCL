--- conflicted
+++ resolved
@@ -40,13 +40,8 @@
 declare_trisycl_test(TARGET uninitialized_buffer)
 if(${BUILD_OPENCL})
   declare_trisycl_test(TARGET buffer_data_tracking USES_OPENCL TEST_REGEX
-<<<<<<< HEAD
-    "0 0 0 3 4 5 1 1 1")
-endif(${BUILD_OPENCL})
-declare_trisycl_test(TARGET buffer_write_order)
-=======
 " 0 0 0
  3 4 5
  1 1 1")
 endif(${BUILD_OPENCL})
->>>>>>> a3907b22
+declare_trisycl_test(TARGET buffer_write_order)